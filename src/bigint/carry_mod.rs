--- conflicted
+++ resolved
@@ -5,19 +5,26 @@
 use num_traits::{One, Signed, Zero};
 use std::ops::Shl;
 
-<<<<<<< HEAD
 use super::*;
-use crate::gates::qap_gate::QuantumCell;
-use crate::gates::qap_gate::QuantumCell::*;
 use crate::utils::modulus as native_modulus;
 use crate::{gates::*, utils::*};
+
+use super::{check_carry_to_zero, CRTInteger, OverflowInteger};
+use crate::gates::{
+    GateInstructions,
+    QuantumCell::{self, Constant, Existing, Witness},
+    RangeInstructions,
+};
+use crate::utils::{
+    bigint_to_fe, biguint_to_fe, decompose_bigint_option, decompose_biguint,
+};
 
 // Input `a` is `OverflowInteger` of length `k` with "signed" limbs
 // Output is `a (mod modulus)` as a proper BigInt of length `k` with limbs in [0, 2^limb_bits)`
 // The witness for `out` is a BigInt in [0, modulus), but we do not constrain the inequality
 // We constrain `a = out + modulus * quotient` and range check `out` and `quotient`
 pub fn assign<F: FieldExt>(
-    range: &range::RangeConfig<F>,
+    range: &mut impl RangeInstructions<F>,
     layouter: &mut impl Layouter<F>,
     a: &OverflowInteger<F>,
     modulus: &BigUint,
@@ -81,10 +88,8 @@
     let mut out_assigned: Vec<AssignedCell<F, F>> = Vec::with_capacity(k);
     let mut check_assigned: Vec<AssignedCell<F, F>> = Vec::with_capacity(k_prod);
 
-    let gate = &range.qap_config;
     for i in 0..k_prod {
-	println!("i {:?} {:?}", i, k_prod);
-        layouter.assign_region(
+        let (mod_cell, quot_cell, out_cell, check_cell) = layouter.assign_region(
             || format!("carry_mod_{}", i),
             |mut region| {
                 let mut offset = 0;
@@ -94,13 +99,13 @@
                     Vec::with_capacity(1 + 3 * std::cmp::min(i + 1, mod_vec.len()) - startj);
                 let mut prod_val = Some(F::zero());
                 prod_computation.push(Constant(F::zero()));
+		let mut enable_gates = Vec::new();
 
                 for j in startj..=i {
-		    println!("j {:?} {:?}", j, startj);
+		    enable_gates.push(offset);
                     if j >= mod_vec.len() {
                         break;
                     }
-                    gate.q_enable.enable(&mut region, offset)?;
 
                     if j < mod_assigned.len() {
                         // does it matter whether we are enabling equality from advice column or fixed column for constants?
@@ -125,31 +130,35 @@
                     offset += 3;
                 }
                 // assign all the cells above
-                let prod_computation_assignments =
-                    gate.assign_region(prod_computation, 0, &mut region)?;
-
+                let (prod_computation_assignments, idx) =
+                    range.gate().assign_region(prod_computation, 0, &mut region)?;
+		for row in enable_gates {
+                    range.gate().enable(&mut region, idx, row)?;
+		}
+
+		let mut mod_cell = None;
+		let mut quot_cell = None;
                 // get new assigned cells and store them
                 if i < mod_vec.len() {
                     // offset at j = i
-                    mod_assigned.push(prod_computation_assignments[3 * (i - startj) + 1].clone());
+                    let mod_cell = Some(prod_computation_assignments[3 * (i - startj) + 1].clone());
                 }
                 if i < m {
                     // offset at j = 0
-                    quot_assigned.push(prod_computation_assignments[2].clone());
+		    let quot_cell = Some(prod_computation_assignments[2].clone());
                 }
 
+		let mut out_cell = None;
+		let mut check_cell = None;
                 if i < k {
                     // perform step 2: compute prod - a + out
                     // transpose of:
                     // | prod | -1 | a | prod - a | 1 | out | prod - a + out
                     // where prod is at relative row `offset`
-                    gate.q_enable.enable(&mut region, offset)?;
-                    gate.q_enable.enable(&mut region, offset + 3)?;
-
                     let temp1 = prod_val.zip(a.limbs[i].value()).map(|(prod, &a)| prod - a);
                     let check_val = temp1.zip(out_vec[i]).map(|(a, b)| a + b);
 
-                    let acells = gate.assign_region(
+                    let (acells, idx) = range.gate().assign_region(
                         vec![
                             Constant(-F::from(1)),
                             Existing(&a.limbs[i]),
@@ -161,20 +170,39 @@
                         offset + 1,
                         &mut region,
                     )?;
-
-                    out_assigned.push(acells[4].clone());
-                    check_assigned.push(acells[5].clone());
+                    range.gate().enable(&mut region, idx, offset)?;
+                    range.gate().enable(&mut region, idx, offset + 3)?;
+
+                    out_cell = Some(acells[4].clone());
+                    check_cell = Some(acells[5].clone());
                 } else {
-                    check_assigned.push(prod_computation_assignments.last().unwrap().clone());
+                    check_cell = Some(prod_computation_assignments.last().unwrap().clone());
                 }
 
-                Ok(())
+                Ok((
+		    mod_cell,
+		    quot_cell,
+		    out_cell,
+		    check_cell
+		))
             },
         )?;
+	if let Some(mc) = mod_cell {
+	    mod_assigned.push(mc);
+	}
+	if let Some(qc) = quot_cell {
+	    quot_assigned.push(qc);
+	}
+	if let Some(oc) = out_cell {
+	    out_assigned.push(oc);
+	}
+	if let Some(cc) = check_cell {
+	    check_assigned.push(cc);
+	}
+		
     }
     assert_eq!(mod_assigned.len(), mod_vec.len());
     assert_eq!(quot_assigned.len(), m);
-    println!("cccbbbasdfasd");
     let out_max_limb_size = (BigUint::one() << n) - 1usize;
     // range check limbs of `out` are in [0, 2^n)
     for out_cell in out_assigned.iter() {
@@ -188,11 +216,9 @@
         let quot_shift = layouter.assign_region(
             || format!("quot + 2^{}", n),
             |mut region| {
-                gate.q_enable.enable(&mut region, 0)?;
-
                 let out_val = quot_cell.value().map(|&a| a + limb_base);
                 // | quot_cell | 2^n | 1 | quot_cell + 2^n |
-                let shift_computation = gate.assign_region(
+                let (shift_computation, idx) = range.gate().assign_region(
                     vec![
                         Existing(quot_cell),
                         Constant(limb_base),
@@ -202,6 +228,7 @@
                     0,
                     &mut region,
                 )?;
+		range.gate().enable(&mut region, idx, 0)?;
                 Ok(shift_computation[3].clone())
             },
         )?;
@@ -216,28 +243,15 @@
             + (BigUint::from(std::cmp::min(mod_vec.len(), m)) << (mod_overflow + n)),
         n,
     );
-    println!("asdfasd");
     // check that `out - a + modulus * quotient == 0` after carry
     check_carry_to_zero::assign(range, layouter, check_overflow_int)?;
-    println!("bbbasdfasd");
+
     Ok(OverflowInteger::construct(
         out_assigned,
         out_max_limb_size,
         n,
     ))
 }
-=======
-use super::{check_carry_to_zero, CRTInteger, OverflowInteger};
-use crate::gates::{
-    GateInstructions,
-    QuantumCell::{self, Constant, Existing, Witness},
-    RangeInstructions,
-};
-use crate::utils::{
-    bigint_to_fe, biguint_to_fe, decompose_bigint_option, decompose_biguint,
-    modulus as native_modulus,
-};
->>>>>>> ea34e090
 
 pub fn get_carry_witness(a: &BigInt, modulus: &BigUint) -> (BigUint, BigInt) {
     if a < &BigInt::zero() {
