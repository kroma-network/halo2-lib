--- conflicted
+++ resolved
@@ -403,74 +403,6 @@
         // TODO: optimize this for PlonkPlus strategy
         let k = (num_bits + self.lookup_bits - 1) / self.lookup_bits;
         let padded_bits = k * self.lookup_bits;
-<<<<<<< HEAD
-
-        let mut enable_lookups = Vec::new();
-        let mut enable_gates = Vec::new();
-        enable_gates.push(0);
-        enable_gates.push(3);
-        enable_lookups.push(8);
-
-        let mut cells = Vec::with_capacity(9 + 3 * k + 8);
-        let pow_padded_val =
-            Value::known(biguint_to_fe::<F>(&(BigUint::from(1u64) << padded_bits)));
-        let shifted_val = pow_padded_val + a.value() - b.value();
-        cells.push(Witness(shifted_val));
-        cells.push(Existing(&b));
-        cells.push(Constant(F::from(1)));
-        cells.push(Witness(pow_padded_val + a.value()));
-        cells.push(Constant(-biguint_to_fe::<F>(&(BigUint::from(1u64) << padded_bits))));
-        cells.push(Constant(F::from(1)));
-        cells.push(Existing(&a));
-        cells.push(Witness(shifted_val));
-
-        let mut shift_val = shifted_val.as_ref().map(|fe| fe_to_biguint(fe));
-        let mask = BigUint::from(1u64 << self.lookup_bits);
-        let mut limb = shift_val.as_ref().map(|x| x.modpow(&BigUint::from(1u64), &mask));
-        cells.push(Witness(limb.as_ref().map(|x| biguint_to_fe(x))));
-
-        let mut offset = 9;
-        let mut running_sum = limb;
-        for idx in 1..(k + 1) {
-            shift_val = shift_val.map(|x| x >> self.lookup_bits);
-            limb = shift_val.as_ref().map(|x| x.modpow(&BigUint::from(1u64), &mask));
-            running_sum = running_sum
-                .zip(limb.as_ref())
-                .map(|(sum, x)| sum + (x << (idx * self.lookup_bits)));
-            let running_pow = biguint_to_fe(&(BigUint::from(1u64) << (idx * self.lookup_bits)));
-            cells.push(Constant(running_pow));
-            cells.push(Witness(limb.as_ref().map(|x| biguint_to_fe(x))));
-            cells.push(Witness(running_sum.as_ref().map(|sum| biguint_to_fe(sum))));
-            enable_gates.push(offset - 1);
-            enable_lookups.push(offset + 1);
-
-            offset = offset + 3;
-            if idx == k {
-                let is_zero = limb.clone().map(|x| {
-                    if x == BigUint::from(0u64) {
-                        F::from(1)
-                    } else {
-                        F::from(0)
-                    }
-                });
-                let inv = limb.clone().map(|x| {
-                    if x == BigUint::from(0u64) {
-                        F::from(1)
-                    } else {
-                        biguint_to_fe::<F>(&x).invert().unwrap()
-                    }
-                });
-
-                enable_gates.push(offset);
-                cells.push(Witness(is_zero));
-                cells.push(Witness(limb.clone().map(|bi| biguint_to_fe(&bi))));
-                cells.push(Witness(inv));
-                cells.push(Constant(F::from(1)));
-                cells.push(Constant(F::from(0)));
-                cells.push(Witness(limb.map(|bi| biguint_to_fe(&bi))));
-                cells.push(Witness(is_zero));
-                cells.push(Constant(F::from(0)));
-=======
         let pow_padded = biguint_to_fe::<F>(&(BigUint::from(1u64) << padded_bits));
 
         let shifted_val = a.value().zip(b.value()).map(|(&av, &bv)| av + pow_padded - bv);
@@ -492,7 +424,6 @@
                     vec![],
                 )?;
                 assignments[0].clone()
->>>>>>> edebb87c
             }
             RangeStrategy::PlonkPlus => {
                 let (assignments, _) = self.gate.assign_region(
@@ -561,27 +492,7 @@
         a: &AssignedCell<F, F>,
         range_bits: usize,
     ) -> Result<Vec<AssignedCell<F, F>>, Error> {
-<<<<<<< HEAD
-        // TODO: improve this using PlonkPlus strategy?
-        let bits = decompose_option(&a.value().map(|x| *x), range_bits, 1usize);
-        let bit_cells = {
-            let mut enable_gates = Vec::new();
-            let mut cells = Vec::with_capacity(3 * range_bits - 2);
-            let mut running_sum = bits[0];
-            let mut running_pow = F::from(1u64);
-            cells.push(Witness(bits[0]));
-            let mut offset = 1;
-            for idx in 1..range_bits {
-                running_pow = running_pow * F::from(2u64);
-                running_sum = running_sum.zip(bits[idx]).map(|(x, b)| x + b * running_pow);
-                cells.push(Constant(running_pow));
-                cells.push(Witness(bits[idx]));
-                cells.push(Witness(running_sum));
-
-                enable_gates.push(offset - 1);
-                offset = offset + 3;
-=======
-        let bits = decompose_biguint_option(&a.value().map(|x| *x), range_bits, 1usize);
+        let bits = decompose_option(&a.value().copied(), range_bits, 1usize);
         let bit_cells = match self.strategy {
             RangeStrategy::Vertical => {
                 let mut enable_gates = Vec::new();
@@ -615,7 +526,6 @@
                     assigned_bits.push(assigned_cells[3 * idx - 1].clone());
                 }
                 assigned_bits
->>>>>>> edebb87c
             }
             RangeStrategy::PlonkPlus => {
                 let (bit_cells, _, acc, _) = self.gate.inner_product(
