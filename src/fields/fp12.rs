use std::marker::PhantomData;

use ff::PrimeField;
use halo2_proofs::{
    arithmetic::{Field, FieldExt},
    circuit::{AssignedCell, Layouter},
    plonk::Error,
};
use num_bigint::{BigInt, BigUint};
use num_traits::Num;

use crate::fields::fp2::Fp2Chip;
use crate::fields::FqPoint;
<<<<<<< HEAD
use crate::gates::qap_gate;
use crate::gates::qap_gate::QuantumCell::{Constant, Existing, Witness};
use crate::gates::range;
=======
>>>>>>> ea34e090
use crate::utils::decompose_bigint_option;
use crate::utils::{bigint_to_fe, fe_to_biguint};
use crate::{
    bigint::{
        add_no_carry, carry_mod, check_carry_mod_to_zero, mul_no_carry, scalar_mul_no_carry,
        sub_no_carry, CRTInteger, OverflowInteger,
    },
    utils::modulus,
};

use super::{FieldChip, FieldExtConstructor, PrimeFieldChip};

const XI_0: u64 = 9;
/// Represent Fp12 point as FqPoint with degree = 12
/// `Fp12 = Fp2[w] / (w^6 - u - xi)`
/// This implementation assumes p = 3 (mod 4) in order for the polynomial u^2 + 1 to
/// be irreducible over Fp; i.e., in order for -1 to not be a square (quadratic residue) in Fp
/// This means we store an Fp12 point as `\sum_{i = 0}^6 (a_{i0} + a_{i1} * u) * w^i`
/// This is encoded in an FqPoint of degree 12 as `(a_{00}, ..., a_{50}, a_{01}, ..., a_{51})`
pub struct Fp12Chip<'a, F: FieldExt, FpChip: PrimeFieldChip<F>, Fp12: Field> {
    pub fp_chip: &'a mut FpChip,
    _f: PhantomData<F>,
    _fp12: PhantomData<Fp12>,
}

impl<'a, F, FpChip, Fp12> Fp12Chip<'a, F, FpChip, Fp12>
where
    F: FieldExt,
    FpChip: PrimeFieldChip<F, FieldPoint = CRTInteger<F>>,
    FpChip::FieldType: PrimeField,
    Fp12: Field + FieldExtConstructor<FpChip::FieldType, 12>,
{
    /// User must construct an `FpChip` first using a config. This is intended so everything shares a single `FlexGateChip`, which is needed for the column allocation to work.
    pub fn construct(fp_chip: &'a mut FpChip) -> Self {
        Self { fp_chip, _f: PhantomData, _fp12: PhantomData }
    }

    pub fn fp2_mul_no_carry(
        &mut self,
        layouter: &mut impl Layouter<F>,
        a: &FqPoint<F>,
        fp2_pt: &FqPoint<F>,
    ) -> Result<FqPoint<F>, Error> {
        let deg = 6;
        assert_eq!(a.degree, 12);
        assert_eq!(fp2_pt.degree, 2);

        let mut out_coeffs = Vec::with_capacity(12);
        for i in 0..6 {
            let coeff1 = self.fp_chip.mul_no_carry(layouter, &a.coeffs[i], &fp2_pt.coeffs[0])?;
            let coeff2 =
                self.fp_chip.mul_no_carry(layouter, &a.coeffs[i + 6], &fp2_pt.coeffs[1])?;
            let coeff = self.fp_chip.sub_no_carry(layouter, &coeff1, &coeff2)?;
            out_coeffs.push(coeff);
        }
        for i in 0..6 {
            let coeff1 =
                self.fp_chip.mul_no_carry(layouter, &a.coeffs[i + 6], &fp2_pt.coeffs[0])?;
            let coeff2 = self.fp_chip.mul_no_carry(layouter, &a.coeffs[i], &fp2_pt.coeffs[1])?;
            let coeff = self.fp_chip.add_no_carry(layouter, &coeff1, &coeff2)?;
            out_coeffs.push(coeff);
        }
        Ok(FqPoint::construct(out_coeffs, 12))
    }

    // for \sum_i (a_i + b_i u) w^i, returns \sum_i (-1)^i (a_i + b_i u) w^i
    pub fn conjugate(
        &mut self,
        layouter: &mut impl Layouter<F>,
        a: &FqPoint<F>,
    ) -> Result<FqPoint<F>, Error> {
        assert_eq!(a.degree, 12);

        let coeffs = a
            .coeffs
            .iter()
            .enumerate()
            .map(|(i, c)| {
                if i % 2 == 0 {
                    c.clone()
                } else {
                    self.fp_chip.negate(layouter, c).expect("fp negate should not fail")
                }
            })
            .collect();
        Ok(FqPoint::construct(coeffs, 12))
    }
}

impl<F, FpChip, Fp12> FieldChip<F> for Fp12Chip<'_, F, FpChip, Fp12>
where
    F: FieldExt,
    FpChip: PrimeFieldChip<
        F,
        FieldPoint = CRTInteger<F>,
        WitnessType = Option<BigInt>,
        ConstantType = BigInt,
    >,
    FpChip::FieldType: PrimeField,
    Fp12: Field + FieldExtConstructor<FpChip::FieldType, 12>,
{
    type ConstantType = Fp12;
    type WitnessType = Vec<Option<BigInt>>;
    type FieldPoint = FqPoint<F>;
    type FieldType = Fp12;
    type RangeChip = FpChip::RangeChip;

    fn range(&mut self) -> &mut Self::RangeChip {
        self.fp_chip.range()
    }

    fn get_assigned_value(x: &FqPoint<F>) -> Option<Fp12> {
        assert_eq!(x.coeffs.len(), 12);
        let values: Vec<Option<BigInt>> = x.coeffs.iter().map(|v| v.value.clone()).collect();
        let values_collected: Option<Vec<BigInt>> = values.into_iter().collect();
        match values_collected {
            Some(c_bigint) => {
                let mut c = [FpChip::FieldType::zero(); 12];
                for i in 0..12 {
                    c[i] = bigint_to_fe(&c_bigint[i])
                }
                Some(Fp12::new(c))
            }
            None => None,
        }
    }

    fn fe_to_witness(x: &Option<Fp12>) -> Vec<Option<BigInt>> {
        match x.as_ref() {
            Some(x) => x.coeffs().iter().map(|c| Some(BigInt::from(fe_to_biguint(c)))).collect(),
            None => vec![None; 12],
        }
    }

    fn load_private(
        &mut self,
        layouter: &mut impl Layouter<F>,
        coeffs: Vec<Option<BigInt>>,
    ) -> Result<FqPoint<F>, Error> {
        let mut assigned_coeffs = Vec::with_capacity(12);
        for a in coeffs {
            let assigned_coeff = self.fp_chip.load_private(layouter, a.clone())?;
            assigned_coeffs.push(assigned_coeff);
        }
        Ok(FqPoint::construct(assigned_coeffs, 12))
    }

    fn load_constant(
        &mut self,
        layouter: &mut impl Layouter<F>,
        c: Fp12,
    ) -> Result<FqPoint<F>, Error> {
        let mut assigned_coeffs = Vec::with_capacity(12);
        for a in &c.coeffs() {
            let assigned_coeff =
                self.fp_chip.load_constant(layouter, BigInt::from(fe_to_biguint(a)))?;
            assigned_coeffs.push(assigned_coeff);
        }
        Ok(FqPoint::construct(assigned_coeffs, 12))
    }

    // signed overflow BigInt functions
    fn add_no_carry(
        &mut self,
        layouter: &mut impl Layouter<F>,
        a: &FqPoint<F>,
        b: &FqPoint<F>,
    ) -> Result<FqPoint<F>, Error> {
        assert_eq!(a.degree, b.degree);
        let mut out_coeffs = Vec::with_capacity(a.degree);
        for i in 0..a.degree {
            let coeff = self.fp_chip.add_no_carry(layouter, &a.coeffs[i], &b.coeffs[i])?;
            out_coeffs.push(coeff);
        }
        Ok(FqPoint::construct(out_coeffs, a.degree))
    }

    fn sub_no_carry(
        &mut self,
        layouter: &mut impl Layouter<F>,
        a: &FqPoint<F>,
        b: &FqPoint<F>,
    ) -> Result<FqPoint<F>, Error> {
        assert_eq!(a.degree, b.degree);
        let mut out_coeffs = Vec::with_capacity(a.degree);
        for i in 0..a.degree {
            let coeff = self.fp_chip.sub_no_carry(layouter, &a.coeffs[i], &b.coeffs[i])?;
            out_coeffs.push(coeff);
        }
        Ok(FqPoint::construct(out_coeffs, a.degree))
    }

    fn negate(
        &mut self,
        layouter: &mut impl Layouter<F>,
        a: &FqPoint<F>,
    ) -> Result<FqPoint<F>, Error> {
        let mut out_coeffs = Vec::with_capacity(a.degree);
        for a_coeff in &a.coeffs {
            let out_coeff = self.fp_chip.negate(layouter, a_coeff)?;
            out_coeffs.push(out_coeff);
        }
        Ok(FqPoint::construct(out_coeffs, a.degree))
    }

    fn scalar_mul_no_carry(
        &mut self,
        layouter: &mut impl Layouter<F>,
        a: &FqPoint<F>,
        b: F,
    ) -> Result<FqPoint<F>, Error> {
        let mut out_coeffs = Vec::with_capacity(a.degree);
        for i in 0..a.degree {
            let coeff = self.fp_chip.scalar_mul_no_carry(layouter, &a.coeffs[i], b)?;
            out_coeffs.push(coeff);
        }
        Ok(FqPoint::construct(out_coeffs, a.degree))
    }

    // w^6 = u + xi for xi = 9
    fn mul_no_carry(
        &mut self,
        layouter: &mut impl Layouter<F>,
        a: &FqPoint<F>,
        b: &FqPoint<F>,
    ) -> Result<FqPoint<F>, Error> {
        let deg = 6;
        let xi = XI_0;
        assert_eq!(a.degree, 12);
        assert_eq!(b.degree, 12);

        // a = \sum_{i = 0}^5 (a_i * w^i + a_{i + 6} * w^i * u)
        // b = \sum_{i = 0}^5 (b_i * w^i + b_{i + 6} * w^i * u)
        let mut a0b0_coeffs = Vec::with_capacity(11);
        let mut a0b1_coeffs = Vec::with_capacity(11);
        let mut a1b0_coeffs = Vec::with_capacity(11);
        let mut a1b1_coeffs = Vec::with_capacity(11);
        for i in 0..6 {
            for j in 0..6 {
<<<<<<< HEAD
                let coeff00 =
                    self.fp_chip.mul_no_carry(layouter, &a.coeffs[i], &b.coeffs[j])?;
=======
                let coeff00 = self.fp_chip.mul_no_carry(layouter, &a.coeffs[i], &b.coeffs[j])?;
>>>>>>> ea34e090
                let coeff01 =
                    self.fp_chip.mul_no_carry(layouter, &a.coeffs[i], &b.coeffs[j + 6])?;
                let coeff10 =
                    self.fp_chip.mul_no_carry(layouter, &a.coeffs[i + 6], &b.coeffs[j])?;
                let coeff11 =
                    self.fp_chip.mul_no_carry(layouter, &a.coeffs[i + 6], &b.coeffs[j + 6])?;
                if i + j < a0b0_coeffs.len() {
                    a0b0_coeffs[i + j] =
                        self.fp_chip.add_no_carry(layouter, &a0b0_coeffs[i + j], &coeff00)?;
                    a0b1_coeffs[i + j] =
                        self.fp_chip.add_no_carry(layouter, &a0b1_coeffs[i + j], &coeff01)?;
                    a1b0_coeffs[i + j] =
                        self.fp_chip.add_no_carry(layouter, &a1b0_coeffs[i + j], &coeff10)?;
                    a1b1_coeffs[i + j] =
                        self.fp_chip.add_no_carry(layouter, &a1b1_coeffs[i + j], &coeff11)?;
                } else {
                    a0b0_coeffs.push(coeff00);
                    a0b1_coeffs.push(coeff01);
                    a1b0_coeffs.push(coeff10);
                    a1b1_coeffs.push(coeff11);
                }
            }
        }

        let mut a0b0_minus_a1b1 = Vec::with_capacity(11);
        let mut a0b1_plus_a1b0 = Vec::with_capacity(11);
        for i in 0..11 {
            let a0b0_minus_a1b1_entry =
                self.fp_chip.sub_no_carry(layouter, &a0b0_coeffs[i], &a1b1_coeffs[i])?;
            let a0b1_plus_a1b0_entry =
                self.fp_chip.add_no_carry(layouter, &a0b1_coeffs[i], &a1b0_coeffs[i])?;

            a0b0_minus_a1b1.push(a0b0_minus_a1b1_entry);
            a0b1_plus_a1b0.push(a0b1_plus_a1b0_entry);
        }

        // out_i       = a0b0_minus_a1b1_i + XI_0 * a0b0_minus_a1b1_{i + 6} - a0b1_plus_a1b0_{i + 6}
        // out_{i + 6} = a0b1_plus_a1b0_{i} + a0b0_minus_a1b1_{i + 6} + XI_0 * a0b1_plus_a1b0_{i + 6}
        let mut out_coeffs = Vec::with_capacity(12);
        for i in 0..6 {
            if i < 5 {
                let coeff1 = self.fp_chip.sub_no_carry(
                    layouter,
                    &a0b0_minus_a1b1[i],
                    &a0b1_plus_a1b0[i + 6],
                )?;
                let coeff2 = self.fp_chip.scalar_mul_no_carry(
                    layouter,
                    &a0b0_minus_a1b1[i + 6],
                    F::from(XI_0),
                )?;
                let coeff = self.fp_chip.add_no_carry(layouter, &coeff1, &coeff2)?;
                out_coeffs.push(coeff);
            } else {
                out_coeffs.push(a0b0_minus_a1b1[i].clone());
            }
        }
        for i in 0..6 {
            if i < 5 {
                let coeff1 = self.fp_chip.add_no_carry(
                    layouter,
                    &a0b1_plus_a1b0[i],
                    &a0b0_minus_a1b1[i + 6],
                )?;
                let coeff2 = self.fp_chip.scalar_mul_no_carry(
                    layouter,
                    &a0b1_plus_a1b0[i + 6],
                    F::from(XI_0),
                )?;
                let coeff = self.fp_chip.add_no_carry(layouter, &coeff1, &coeff2)?;
                out_coeffs.push(coeff);
            } else {
                out_coeffs.push(a0b1_plus_a1b0[i].clone());
            }
        }
        Ok(FqPoint::construct(out_coeffs, 12))
    }

    fn check_carry_mod_to_zero(
        &mut self,
        layouter: &mut impl Layouter<F>,
        a: &FqPoint<F>,
    ) -> Result<(), Error> {
        for coeff in &a.coeffs {
            self.fp_chip.check_carry_mod_to_zero(layouter, coeff)?;
        }
        Ok(())
    }

    fn carry_mod(
        &mut self,
        layouter: &mut impl Layouter<F>,
        a: &FqPoint<F>,
    ) -> Result<FqPoint<F>, Error> {
        let mut out_coeffs = Vec::with_capacity(a.degree);
        for a_coeff in &a.coeffs {
            let coeff = self.fp_chip.carry_mod(layouter, a_coeff)?;
            out_coeffs.push(coeff);
        }
        Ok(FqPoint::construct(out_coeffs, a.degree))
    }

    fn range_check(
        &mut self,
        layouter: &mut impl Layouter<F>,
        a: &FqPoint<F>,
    ) -> Result<(), Error> {
        let mut out_coeffs = Vec::with_capacity(a.degree);
        for a_coeff in &a.coeffs {
            let coeff = self.fp_chip.range_check(layouter, a_coeff)?;
            out_coeffs.push(coeff);
        }
        Ok(())
    }
<<<<<<< HEAD

    fn is_zero(
	&self,
	layouter: &mut impl Layouter<F>,
	a: &FqPoint<F>,
    ) -> Result<AssignedCell<F, F>, Error> {
	let mut prev = None;
	for a_coeff in &a.coeffs {
	    let coeff = self.fp_chip.is_zero(layouter, a_coeff)?;
	    if let Some(p) = prev {
		let new = self.fp_chip.config.range
		    .qap_config.and(layouter, &Existing(&coeff), &Existing(&p))?;
		prev = Some(new);
	    } else {
		prev = Some(coeff);
	    }
	}
	Ok(prev.unwrap())
    }

    fn is_equal(
	&self,
	layouter: &mut impl Layouter<F>,
	a: &FqPoint<F>,
	b: &FqPoint<F>,
    ) -> Result<AssignedCell<F, F>, Error> {
	let mut prev = None;
	for (a_coeff, b_coeff) in a.coeffs.iter().zip(b.coeffs.clone()) {
	    let coeff = self.fp_chip.is_equal(layouter, a_coeff, &b_coeff)?;
	    if let Some(p) = prev {
		let new = self.fp_chip.config.range
		    .qap_config.and(layouter, &Existing(&coeff), &Existing(&p))?;
		prev = Some(new);
	    } else {
		prev = Some(coeff);
	    }
	}
	Ok(prev.unwrap())	
    }    
=======
}

#[cfg(test)]
pub(crate) mod tests {
    use std::marker::PhantomData;

    use halo2_proofs::arithmetic::BaseExt;
    use halo2_proofs::circuit::floor_planner::V1;
    use halo2_proofs::{
        arithmetic::FieldExt, circuit::*, dev::MockProver, pairing::bn256::Fr, plonk::*,
    };
    use halo2curves::bn254::{Fq, Fq12};
    use num_traits::One;
    use rand::Rng;

    use super::*;
    use crate::fields::fp::{FpChip, FpConfig};
    use crate::fields::{FieldChip, PrimeFieldChip};
    use crate::gates::RangeInstructions;
    use crate::utils::{fe_to_bigint, modulus};
    use num_bigint::{BigInt, BigUint};

    #[derive(Default)]
    struct MyCircuit<F> {
        a: Option<Fq12>,
        b: Option<Fq12>,
        _marker: PhantomData<F>,
    }

    const NUM_ADVICE: usize = 2;
    const NUM_FIXED: usize = 2;

    impl<F: FieldExt> Circuit<F> for MyCircuit<F> {
        type Config = FpConfig<F, NUM_ADVICE, NUM_FIXED>;
        type FloorPlanner = SimpleFloorPlanner;

        fn without_witnesses(&self) -> Self {
            Self::default()
        }

        fn configure(meta: &mut ConstraintSystem<F>) -> Self::Config {
            FpConfig::configure(meta, 17, 68, 4, modulus::<Fq>())
        }

        fn synthesize(
            &self,
            config: Self::Config,
            mut layouter: impl Layouter<F>,
        ) -> Result<(), Error> {
            let mut fp_chip = FpChip::<F, NUM_ADVICE, NUM_FIXED, Fq>::construct(config, true);
            fp_chip.load_lookup_table(&mut layouter)?;
            let mut chip =
                Fp12Chip::<F, FpChip<F, NUM_ADVICE, NUM_FIXED, Fq>, Fq12>::construct(&mut fp_chip);

            let a_assigned = chip.load_private(
                &mut layouter,
                Fp12Chip::<F, FpChip<F, NUM_ADVICE, NUM_FIXED, Fq>, Fq12>::fe_to_witness(&self.a),
            )?;
            let b_assigned = chip.load_private(
                &mut layouter,
                Fp12Chip::<F, FpChip<F, NUM_ADVICE, NUM_FIXED, Fq>, Fq12>::fe_to_witness(&self.b),
            )?;

            // test fp_multiply
            {
                chip.mul(&mut layouter.namespace(|| "fp12 multiply"), &a_assigned, &b_assigned)?;
            }

            println!("Using {} advice columns and {} fixed columns", NUM_ADVICE, NUM_FIXED);
            println!(
                "maximum rows used by an advice column: {}",
                chip.fp_chip.range.gate().advice_rows.iter().max().unwrap()
            );
            // IMPORTANT: this assigns all constants to the fixed columns
            // This is not optional.
            let const_rows =
                chip.fp_chip.range.gate().assign_and_constrain_constants(&mut layouter)?;
            println!("maximum rows used by a fixed column: {}", const_rows);
            Ok(())
        }
    }

    #[test]
    fn test_fp12() {
        let k = 18;
        let mut rng = rand::thread_rng();
        let a = Fq12::random(&mut rng);
        let b = Fq12::random(&mut rng);

        let circuit = MyCircuit::<Fr> { a: Some(a), b: Some(b), _marker: PhantomData };

        let prover = MockProver::run(k, &circuit, vec![]).unwrap();
        //prover.assert_satisfied();
        assert_eq!(prover.verify(), Ok(()));
    }

    #[cfg(feature = "dev-graph")]
    #[test]
    fn plot_fp() {
        let k = 9;
        use plotters::prelude::*;

        let root = BitMapBackend::new("layout.png", (1024, 1024)).into_drawing_area();
        root.fill(&WHITE).unwrap();
        let root = root.titled("Fp Layout", ("sans-serif", 60)).unwrap();

        let circuit = MyCircuit::<Fr>::default();
        halo2_proofs::dev::CircuitLayout::default().render(k, &circuit, &root).unwrap();
    }
>>>>>>> ea34e090
}<|MERGE_RESOLUTION|>--- conflicted
+++ resolved
@@ -11,12 +11,12 @@
 
 use crate::fields::fp2::Fp2Chip;
 use crate::fields::FqPoint;
-<<<<<<< HEAD
-use crate::gates::qap_gate;
-use crate::gates::qap_gate::QuantumCell::{Constant, Existing, Witness};
+use crate::gates::{
+    GateInstructions,
+    QuantumCell::{Constant, Existing, Witness},
+    RangeInstructions
+};
 use crate::gates::range;
-=======
->>>>>>> ea34e090
 use crate::utils::decompose_bigint_option;
 use crate::utils::{bigint_to_fe, fe_to_biguint};
 use crate::{
@@ -256,12 +256,7 @@
         let mut a1b1_coeffs = Vec::with_capacity(11);
         for i in 0..6 {
             for j in 0..6 {
-<<<<<<< HEAD
-                let coeff00 =
-                    self.fp_chip.mul_no_carry(layouter, &a.coeffs[i], &b.coeffs[j])?;
-=======
                 let coeff00 = self.fp_chip.mul_no_carry(layouter, &a.coeffs[i], &b.coeffs[j])?;
->>>>>>> ea34e090
                 let coeff01 =
                     self.fp_chip.mul_no_carry(layouter, &a.coeffs[i], &b.coeffs[j + 6])?;
                 let coeff10 =
@@ -376,10 +371,9 @@
         }
         Ok(())
     }
-<<<<<<< HEAD
 
     fn is_zero(
-	&self,
+	&mut self,
 	layouter: &mut impl Layouter<F>,
 	a: &FqPoint<F>,
     ) -> Result<AssignedCell<F, F>, Error> {
@@ -387,8 +381,8 @@
 	for a_coeff in &a.coeffs {
 	    let coeff = self.fp_chip.is_zero(layouter, a_coeff)?;
 	    if let Some(p) = prev {
-		let new = self.fp_chip.config.range
-		    .qap_config.and(layouter, &Existing(&coeff), &Existing(&p))?;
+		let new = self.fp_chip.range()
+		    .gate().and(layouter, &Existing(&coeff), &Existing(&p))?;
 		prev = Some(new);
 	    } else {
 		prev = Some(coeff);
@@ -398,7 +392,7 @@
     }
 
     fn is_equal(
-	&self,
+	&mut self,
 	layouter: &mut impl Layouter<F>,
 	a: &FqPoint<F>,
 	b: &FqPoint<F>,
@@ -407,8 +401,8 @@
 	for (a_coeff, b_coeff) in a.coeffs.iter().zip(b.coeffs.clone()) {
 	    let coeff = self.fp_chip.is_equal(layouter, a_coeff, &b_coeff)?;
 	    if let Some(p) = prev {
-		let new = self.fp_chip.config.range
-		    .qap_config.and(layouter, &Existing(&coeff), &Existing(&p))?;
+		let new = self.fp_chip.range()
+		    .gate().and(layouter, &Existing(&coeff), &Existing(&p))?;
 		prev = Some(new);
 	    } else {
 		prev = Some(coeff);
@@ -416,7 +410,6 @@
 	}
 	Ok(prev.unwrap())	
     }    
-=======
 }
 
 #[cfg(test)]
@@ -526,5 +519,4 @@
         let circuit = MyCircuit::<Fr>::default();
         halo2_proofs::dev::CircuitLayout::default().render(k, &circuit, &root).unwrap();
     }
->>>>>>> ea34e090
 }